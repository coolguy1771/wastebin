--- conflicted
+++ resolved
@@ -12,10 +12,6 @@
   pull-requests: read
   checks: write
   security-events: write
-<<<<<<< HEAD
-=======
-  actions: read
->>>>>>> f4df4866
 
 env:
   GO_VERSION: '1.24'
