<script>
<<<<<<< HEAD
  let paste = {
    content: '',
    expires: '',
    extension: '',
    burn: false,
  }

  function onDrop(event) {
    event.preventDefault()
    const file = event.dataTransfer.files[0]
    const reader = new FileReader()
    reader.onload = (e) => {
      paste = e.target.result
    }
    reader.readAsText(file)
  }

  function onDragOver(event) {
    event.preventDefault()
  }

  // Handle form submission
  async function onSubmit(event) {
    event.preventDefault()

    // Gather form data
    const formData = new FormData(event.target)

    // Send the POST request to create the paste
    const response = await fetch('/api/v1/paste', {
      method: 'POST',
      body: formData,
    })

    // If the request was successful, redirect the user to the URL of the created paste
    if (response.ok) {
      const pasteData = await response.json()
      const pasteURL = `/paste/${pasteData.uuid}`
      window.location = pasteURL
=======
  import { onMount } from 'svelte'

  let created = false
  let burn = false
  let syntaxes = ['js,ts,jsx,tsx']

  function onDrop(event) {
    event.preventDefault()
    const file = event.dataTransfer.files[0]
    const reader = new FileReader()
    reader.onload = (e) => {
      paste = e.target.result
>>>>>>> 1782ae59
    }
    reader.readAsText(file)
  }
  function onDragOver(event) {
    event.preventDefault()
  }
  //onMount(async () => {
  //  const resp = await fetch('/api/v1/syntaxes').then((data) => {
  //    return data.json()
  //  })
  //  syntaxes = resp.data
  //})
</script>

<<<<<<< HEAD
<div>
  <form on:submit={onSubmit}>
    <div class="container">
      <div class="content">
        <textarea
          id="text"
          name="text"
          autocorrect="off"
          autocomplete="off"
          spellcheck="false"
          placeholder="<paste text or drop file here>"
          on:drop={onDrop}
          on:dragover={onDragOver}
          bind:value={paste.content}
        />
      </div>
      <div class="expiration-list">
        <select name="expires" size="5">
          <option selected="" value="">never</option>
          <option value="600">10 minutes</option>
          <option value="3600">1 hour</option>
          <option value="86400">1 day</option>
          <option value="604800">1 week</option>
          <option value="215308800">1 year</option>
        </select>
      </div>
      <div class="burn-checkbox">
        <input type="checkbox" name="Burn" bind:value={paste.burn} />
        <label for="Burn">Burn after reading</label>
      </div>
      <div class="paste-button">
        <button type="submit" title="Paste">Paste</button>
      </div>
    </div>
  </form>
</div>

<style>
  .container {
    display: grid; /* use a grid layout */
    grid-template-columns: 2fr 1fr; /* divide the container into two columns, with the textarea taking up 2/3 of the width */
    grid-template-rows: 1fr 1fr 1fr 1fr; /* four rows, one for each element */
    height: 100vh; /* make the container fill the entire viewport */
    gap: 1rem; /* add a gap between the columns */
  }
  .content {
    grid-column: 1 / 2; /* make the content field span across the first column */
    grid-row: 1 / 5; /* make the content field span across all four rows */
  }
  .expiration-list {
    grid-column: 2;
    grid-row: 2; /* second row */
  }
  .burn-checkbox {
    grid-column: 2;
    grid-row: 3; /* third row */
  }
  .paste-button {
    grid-column: 2;
    grid-row: 4; /* fourth row */
  }
=======
<svelte:head>
  <title>Wastebin</title>
</svelte:head>

<form action="/api/v1/paste" method="post">
  <div class="container">
    <div class="content">
      <textarea
        id="text"
        name="text"
        autocorrect="off"
        autocomplete="off"
        spellcheck="false"
        placeholder="<paste text or drop file here>"
        ondrop="onDrop"
        ondragover="onDragOver"
      />
    </div>
    <div class="expiration-list">
      <select name="expires" size="5">
        <option selected="" value="">never</option>
        <option value="600">10 minutes</option>
        <option value="3600">1 hour</option>
        <option value="86400">1 day</option>
        <option value="604800">1 week</option>
        <option value="215308800">1 year</option>
        <option value="burn">🔥 after reading</option>
      </select>
    </div>
    <div class="extensions-list">
      <select name="extension" size="21">
        {#each syntaxes as syntax}
          {#if syntax.file_extensions.len() > 0}
            <option value="${syntax.file_extensions.first().unwrap()}">{syntax.name}</option>
          {/if}
        {/each}
      </select>
    </div>
    <div class="paste-button">
      <button type="submit" title="Paste">Paste</button>
    </div>
  </div>
</form>

<!--{#if burn}
  <div class="center">
    Copy <a href=`/paste/${id}`>this link</a>. It will be deleted after reading.
  </div>
{/if} -->
<style>
  /* use a css grid layout */

>>>>>>> 1782ae59
  textarea {
    width: 100%;
    height: 100%;
    resize: none;
    border: none;
    outline: none;
    background: #1e1e1e;
    color: #d4d4d4;
    font-family: 'Fira Code', monospace;
    font-size: 1.2rem;
    padding: 1rem;
    box-sizing: border-box;
  }
  textarea::placeholder {
    color: #6a9955;
  }
<<<<<<< HEAD

  .burn-checkbox {
    display: flex;
    align-items: left;
    justify-content: left;
    background-color: #1e1e1e;
    height: fit-content;
  }

  .burn-checkbox input {
    margin: 0.5em;
    background-color: #1e1e1e;
  }

  .burn-checkbox label {
    color: #d4d4d4;
    font-family: 'Fira Code', monospace;
    font-size: 1.2rem;
  }

  .expiration-list select,
  .paste-button button {
=======
  .container {
    display: grid;
    grid-template-columns: 1fr 1fr 1fr;
    grid-template-rows: 1fr 1fr;
    grid-template-areas:
      'content content content'
      'expiration extensions paste';
    height: 100vh;
  }
  .expiration-list {
    grid-area: expiration;
  }
  .expiration-list select {
>>>>>>> 1782ae59
    width: 100%;
    height: 100%;
    border: none;
    outline: none;
<<<<<<< HEAD
=======
    background: #1e1e1e;
>>>>>>> 1782ae59
    color: #d4d4d4;
    font-family: 'Fira Code', monospace;
    font-size: 1.2rem;
    padding: 1rem;
<<<<<<< HEAD
  }
  .expiration-list select {
    background: #1e1e1e;
    height: 100%;
  }
  .paste-button button {
    background: #6a9955;
=======
    box-sizing: border-box;
>>>>>>> 1782ae59
  }
</style><|MERGE_RESOLUTION|>--- conflicted
+++ resolved
@@ -1,5 +1,4 @@
 <script>
-<<<<<<< HEAD
   let paste = {
     content: '',
     expires: '',
@@ -39,35 +38,12 @@
       const pasteData = await response.json()
       const pasteURL = `/paste/${pasteData.uuid}`
       window.location = pasteURL
-=======
-  import { onMount } from 'svelte'
-
-  let created = false
-  let burn = false
-  let syntaxes = ['js,ts,jsx,tsx']
-
-  function onDrop(event) {
-    event.preventDefault()
-    const file = event.dataTransfer.files[0]
-    const reader = new FileReader()
-    reader.onload = (e) => {
-      paste = e.target.result
->>>>>>> 1782ae59
     }
     reader.readAsText(file)
   }
-  function onDragOver(event) {
-    event.preventDefault()
-  }
-  //onMount(async () => {
-  //  const resp = await fetch('/api/v1/syntaxes').then((data) => {
-  //    return data.json()
-  //  })
-  //  syntaxes = resp.data
-  //})
+
 </script>
 
-<<<<<<< HEAD
 <div>
   <form on:submit={onSubmit}>
     <div class="container">
@@ -129,60 +105,6 @@
     grid-column: 2;
     grid-row: 4; /* fourth row */
   }
-=======
-<svelte:head>
-  <title>Wastebin</title>
-</svelte:head>
-
-<form action="/api/v1/paste" method="post">
-  <div class="container">
-    <div class="content">
-      <textarea
-        id="text"
-        name="text"
-        autocorrect="off"
-        autocomplete="off"
-        spellcheck="false"
-        placeholder="<paste text or drop file here>"
-        ondrop="onDrop"
-        ondragover="onDragOver"
-      />
-    </div>
-    <div class="expiration-list">
-      <select name="expires" size="5">
-        <option selected="" value="">never</option>
-        <option value="600">10 minutes</option>
-        <option value="3600">1 hour</option>
-        <option value="86400">1 day</option>
-        <option value="604800">1 week</option>
-        <option value="215308800">1 year</option>
-        <option value="burn">🔥 after reading</option>
-      </select>
-    </div>
-    <div class="extensions-list">
-      <select name="extension" size="21">
-        {#each syntaxes as syntax}
-          {#if syntax.file_extensions.len() > 0}
-            <option value="${syntax.file_extensions.first().unwrap()}">{syntax.name}</option>
-          {/if}
-        {/each}
-      </select>
-    </div>
-    <div class="paste-button">
-      <button type="submit" title="Paste">Paste</button>
-    </div>
-  </div>
-</form>
-
-<!--{#if burn}
-  <div class="center">
-    Copy <a href=`/paste/${id}`>this link</a>. It will be deleted after reading.
-  </div>
-{/if} -->
-<style>
-  /* use a css grid layout */
-
->>>>>>> 1782ae59
   textarea {
     width: 100%;
     height: 100%;
@@ -199,7 +121,6 @@
   textarea::placeholder {
     color: #6a9955;
   }
-<<<<<<< HEAD
 
   .burn-checkbox {
     display: flex;
@@ -222,34 +143,14 @@
 
   .expiration-list select,
   .paste-button button {
-=======
-  .container {
-    display: grid;
-    grid-template-columns: 1fr 1fr 1fr;
-    grid-template-rows: 1fr 1fr;
-    grid-template-areas:
-      'content content content'
-      'expiration extensions paste';
-    height: 100vh;
-  }
-  .expiration-list {
-    grid-area: expiration;
-  }
-  .expiration-list select {
->>>>>>> 1782ae59
     width: 100%;
     height: 100%;
     border: none;
     outline: none;
-<<<<<<< HEAD
-=======
-    background: #1e1e1e;
->>>>>>> 1782ae59
     color: #d4d4d4;
     font-family: 'Fira Code', monospace;
     font-size: 1.2rem;
     padding: 1rem;
-<<<<<<< HEAD
   }
   .expiration-list select {
     background: #1e1e1e;
@@ -257,8 +158,5 @@
   }
   .paste-button button {
     background: #6a9955;
-=======
-    box-sizing: border-box;
->>>>>>> 1782ae59
   }
 </style>